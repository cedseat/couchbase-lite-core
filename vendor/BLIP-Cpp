--- conflicted
+++ resolved
@@ -1,17 +1,3 @@
-<<<<<<< HEAD
-tree 6e781c0478438939e6aeb02dc9c0a27577df204f
-parent fdbcd68670df9c4728066062337dbac43fe9f22e
-author Jens Alfke <jens@couchbase.com> 1520033062 -0800
-committer Jens Alfke <jens@couchbase.com> 1520033062 -0800
-
-Disconnect message if exception thrown while processing its last frame
-
-If an exception occurred parsing the final frame of a message, the
-message wouldn't be in _pendingRequests or _pendingResponses and so the
-`_closed` method wouldn't cancel it.
-Fixed this by adding another try/catch block that adds the message back
-to the pending list.
-=======
 tree cee34441f31019a9459b88757a250fec382931d9
 parent 41097c862d025036e13c81d8775591d638454047
 author Jens Alfke <jens@couchbase.com> 1521518120 -0700
@@ -22,5 +8,4 @@
 _closeMessage could get freed before being sent by sendOp().
 Fixed by storing it in a separate alloc_slice.
 
-For couchbase/couchbase-lite-core#472
->>>>>>> 3657e009
+For couchbase/couchbase-lite-core#472