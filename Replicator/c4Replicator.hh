--- conflicted
+++ resolved
@@ -91,41 +91,6 @@
         _onBlobProgress   = nullptr;
     }
 
-<<<<<<< HEAD
-    // Constructor for replication with remote database
-    C4Replicator(C4Database* db,
-                 const C4Address &serverAddress,
-                 C4String remoteDatabaseName,
-                 const C4ReplicatorParameters &params)
-    :C4Replicator(new Replicator(db,
-                                 new C4SocketImpl(effectiveURL(serverAddress, remoteDatabaseName),
-                                                  Role::Client,
-                                                  socketOpts(db, serverAddress, params),
-                                                  params.socketFactory),
-                                 *this,
-                                 replOpts(params)),
-                  nullptr,
-                  params)
-    { }
-
-    // Constructor for replication with local database
-    C4Replicator(C4Database* db,
-                 C4Database* otherDB,
-                 const C4ReplicatorParameters &params)
-    :C4Replicator(new Replicator(db,
-                                 new LoopbackWebSocket(Address(otherDB), Role::Client),
-                                 *this,
-                                 replOpts(params).setNoDeltas()),
-                  new Replicator(otherDB,
-                                 new LoopbackWebSocket(Address(db), Role::Server),
-                                 *this,
-                                 Replicator::Options(kC4Passive, kC4Passive).setNoIncomingConflicts()
-                                                                            .setNoDeltas()),
-                  params)
-    {
-        LoopbackWebSocket::bind(_replicator->webSocket(), _otherReplicator->webSocket());
-        _otherLevel = _otherReplicator->status().level;
-=======
     C4SliceResult pendingDocumentIDs(C4Error* outErr) const {
         LOCK(_mutex);
         Encoder enc;
@@ -146,7 +111,6 @@
 
         enc.endArray();
         return any ? C4SliceResult(enc.finish()) : C4SliceResult{};
->>>>>>> e0a52668
     }
 
     bool isDocumentPending(C4Slice docID, C4Error* outErr) const {
