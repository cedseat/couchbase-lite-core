//
//  ReplicatorLoopbackTest.cc
//  LiteCore
//
//  Created by Jens Alfke on 2/20/17.
//  Copyright © 2017 Couchbase. All rights reserved.
//

#include "ReplicatorLoopbackTest.hh"
#include "Worker.hh"
#include "DBWorker.hh"
#include "Timer.hh"
#include "Database.hh"
#include "PrebuiltCopier.hh"
#include <chrono>
#include "betterassert.hh"
#include "fleece/Mutable.hh"

using namespace litecore::actor;

constexpr duration ReplicatorLoopbackTest::kLatency;

TEST_CASE("Options password logging redaction") {
    string password("SEEKRIT");
    fleece::Encoder enc;
    enc.beginDict();
    enc.writeKey(C4STR(kC4ReplicatorOptionAuthentication));
    enc.beginDict();
    enc.writeKey(C4STR(kC4ReplicatorAuthType));
    enc.writeString(kC4AuthTypeBasic);
    enc.writeKey(C4STR(kC4ReplicatorAuthUserName));
    enc.writeString("emilio_lizardo");
    enc.writeKey(C4STR(kC4ReplicatorAuthPassword));
    enc.writeString(password);
    enc.endDict();
    enc.endDict();
    alloc_slice properties = enc.finish();
    Replicator::Options opts(kC4OneShot, kC4Disabled, properties);

    auto str = string(opts);
    Log("Options = %s", str.c_str());
    CHECK(str.find(password) == string::npos);
}

TEST_CASE_METHOD(ReplicatorLoopbackTest, "Push replication from prebuilt database", "[Push]") {
    createRev("doc"_sl, kRevID, kEmptyFleeceBody);
    _expectedDocumentCount = 1;
    runPushReplication();

    // No more progress should be made with the imported DB
    _expectedUnitsComplete = 0;
    _expectedDocumentCount = 0;

    FilePath original = db->path();
    FilePath newPath = FilePath::tempDirectory()["scratch.cblite2/"];
    string newPathStr = newPath.path();
    CopyPrebuiltDB(original, newPath, &db->config);
    C4DatabaseConfig config = db->config;
    c4db_free(db);
    db = c4db_open(c4str(newPathStr.c_str()), &config, nullptr);
    runPushReplication();
}

TEST_CASE_METHOD(ReplicatorLoopbackTest, "Fire Timer At Same Time", "[Push][Pull]") {
    atomic_int counter(0);
    Timer t1([&counter] { 
        counter++; 
    });

    Timer t2([&counter] {
        counter++;
    });
    auto at = chrono::steady_clock::now() + chrono::milliseconds(500);
    t1.fireAt(at);
    t2.fireAt(at);

    this_thread::sleep_for(chrono::milliseconds(600));
    CHECK(counter == 2);
}


TEST_CASE_METHOD(ReplicatorLoopbackTest, "Push Empty DB", "[Push]") {
    runPushReplication();
    compareDatabases();
}


TEST_CASE_METHOD(ReplicatorLoopbackTest, "Push Small Non-Empty DB", "[Push]") {
    importJSONLines(sFixturesDir + "names_100.json");
    _expectedDocumentCount = 100;
    runPushReplication();
    compareDatabases();
    validateCheckpoints(db, db2, "{\"local\":100}");
}


TEST_CASE_METHOD(ReplicatorLoopbackTest, "Push Empty Docs", "[Push]") {
    createRev("doc"_sl, kRevID, kEmptyFleeceBody);
    _expectedDocumentCount = 1;

    runPushReplication();
    compareDatabases();
    validateCheckpoints(db, db2, "{\"local\":1}");
}


TEST_CASE_METHOD(ReplicatorLoopbackTest, "Push large docs", "[Push]") {
    importJSONLines(sFixturesDir + "wikipedia_100.json");
    _expectedDocumentCount = 100;
    runPushReplication();
    compareDatabases();
    validateCheckpoints(db, db2, "{\"local\":100}");
}


TEST_CASE_METHOD(ReplicatorLoopbackTest, "Push deletion", "[Push]") {
    createRev("dok"_sl, kRevID, kFleeceBody);
    _expectedDocumentCount = 1;
    runPushReplication();

    createNewRev(db, "dok"_sl, nullslice, kRevDeleted);
    Log("-------- Second Replication --------");
    runPushReplication();

    compareDatabases();
    validateCheckpoints(db, db2, "{\"local\":2}");
}


TEST_CASE_METHOD(ReplicatorLoopbackTest, "Incremental Push", "[Push]") {
    importJSONLines(sFixturesDir + "names_100.json");
    _expectedDocumentCount = 100;
    runPushReplication();
    compareDatabases();
    validateCheckpoints(db, db2, "{\"local\":100}");

    Log("-------- Second Replication --------");
    createRev("new1"_sl, "1-1234"_sl, kFleeceBody);
    createRev("new2"_sl, "1-2341"_sl, kFleeceBody);
    _expectedDocumentCount = 2;

    runPushReplication();
    compareDatabases();
    validateCheckpoints(db, db2, "{\"local\":102}", "2-cc");
}


TEST_CASE_METHOD(ReplicatorLoopbackTest, "Pull Resetting Checkpoint", "[Pull]") {
    createRev("eenie"_sl, kRevID, kFleeceBody);
    createRev("meenie"_sl, kRevID, kFleeceBody);
    createRev("miney"_sl, kRevID, kFleeceBody);
    createRev("moe"_sl, kRevID, kFleeceBody);
    _expectedDocumentCount = 4;
    runPullReplication();

    {
        TransactionHelper t(db2);
        REQUIRE(c4db_purgeDoc(db2, "meenie"_sl, nullptr));
    }
    
    _expectedDocumentCount = 0;  // normal replication will not re-pull purged doc
    runPullReplication();

    auto pullOpts = Replicator::Options::pulling();
    pullOpts.setProperty(slice(kC4ReplicatorResetCheckpoint), true);
    _expectedDocumentCount = 1; // resetting checkpoint does re-pull purged doc
    runReplicators(Replicator::Options::passive(), pullOpts);

    c4::ref<C4Document> doc = c4doc_get(db2, "meenie"_sl, true, nullptr);
    CHECK(doc != nullptr);
}


TEST_CASE_METHOD(ReplicatorLoopbackTest, "Incremental Push-Pull", "[Push][Pull]") {
    auto serverOpts = Replicator::Options::passive();

    importJSONLines(sFixturesDir + "names_100.json");
    _expectedDocumentCount = 100;
    runReplicators(Replicator::Options(kC4OneShot, kC4OneShot), serverOpts);
    compareDatabases();
    validateCheckpoints(db, db2, "{\"local\":100}");

    Log("-------- Second Replication --------");
    createRev("0000001"_sl, kRev2ID, kFleeceBody);
    createRev("0000002"_sl, kRev2ID, kFleeceBody);
    _expectedDocumentCount = 2;

    runReplicators(Replicator::Options(kC4OneShot, kC4OneShot), serverOpts);
    compareDatabases();
    validateCheckpoints(db, db2, "{\"local\":102,\"remote\":100}", "2-cc");
}


TEST_CASE_METHOD(ReplicatorLoopbackTest, "Push large database", "[Push]") {
    importJSONLines(sFixturesDir + "iTunesMusicLibrary.json");
    _expectedDocumentCount = 12189;
    runPushReplication();
    compareDatabases();
    validateCheckpoints(db, db2, "{\"local\":12189}");
}


TEST_CASE_METHOD(ReplicatorLoopbackTest, "Push large database no-conflicts", "[Push][NoConflicts]") {
    auto serverOpts = Replicator::Options::passive().setNoIncomingConflicts();

    importJSONLines(sFixturesDir + "iTunesMusicLibrary.json");
    _expectedDocumentCount = 12189;
    runReplicators(Replicator::Options::pushing(kC4OneShot), serverOpts);
    compareDatabases();
    validateCheckpoints(db, db2, "{\"local\":12189}");
}


TEST_CASE_METHOD(ReplicatorLoopbackTest, "Pull large database no-conflicts", "[Pull][NoConflicts]") {
    auto serverOpts = Replicator::Options::passive().setNoIncomingConflicts();

    importJSONLines(sFixturesDir + "iTunesMusicLibrary.json");
    _expectedDocumentCount = 12189;
    runReplicators(serverOpts, Replicator::Options::pulling(kC4OneShot));
    compareDatabases();
    validateCheckpoints(db2, db, "{\"remote\":12189}");
}


TEST_CASE_METHOD(ReplicatorLoopbackTest, "Pull Empty DB", "[Pull]") {
    runPullReplication();
    compareDatabases();
}


TEST_CASE_METHOD(ReplicatorLoopbackTest, "Pull Small Non-Empty DB", "[Pull]") {
    importJSONLines(sFixturesDir + "names_100.json");
    _expectedDocumentCount = 100;
    runPullReplication();
    compareDatabases();
    validateCheckpoints(db2, db, "{\"remote\":100}");
}


TEST_CASE_METHOD(ReplicatorLoopbackTest, "Incremental Pull", "[Pull]") {
    importJSONLines(sFixturesDir + "names_100.json");
    _expectedDocumentCount = 100;
    runPullReplication();
    compareDatabases();
    validateCheckpoints(db2, db, "{\"remote\":100}");

    Log("-------- Second Replication --------");
    createRev("new1"_sl, "1-2341"_sl, kFleeceBody);
    createRev("new2"_sl, "1-2341"_sl, kFleeceBody);
    _expectedDocumentCount = 2;

    runPullReplication();
    compareDatabases();
    validateCheckpoints(db2, db, "{\"remote\":102}", "2-cc");
}


TEST_CASE_METHOD(ReplicatorLoopbackTest, "Push/Pull Active Only", "[Pull]") {
    // Add 100 docs, then delete 50 of them:
    importJSONLines(sFixturesDir + "names_100.json");
    for (unsigned i = 1; i <= 100; i += 2) {
        char docID[20];
        sprintf(docID, "%07u", i);
        createRev(slice(docID), kRev2ID, nullslice, kRevDeleted); // delete it
    }
    _expectedDocumentCount = 50;

    auto pushOpt = Replicator::Options::passive();
    auto pullOpt = Replicator::Options::passive();
    bool pull = false, skipDeleted = false;

    SECTION("Pull") {
        // Pull replication. skipDeleted is automatic because destination is empty.
        pull = true;
        pullOpt = Replicator::Options::pulling();
        skipDeleted = true;
        //pullOpt.setProperty(slice(kC4ReplicatorOptionSkipDeleted), "true"_sl);
    }
    SECTION("Push") {
        // Push replication. skipDeleted is not automatic, so test both ways:
        pushOpt = Replicator::Options::pushing();
        SECTION("Push + SkipDeleted") {
            skipDeleted = true;
            pushOpt.setProperty(slice(kC4ReplicatorOptionSkipDeleted), "true"_sl);
        }
    }

    runReplicators(pushOpt, pullOpt);
    compareDatabases(false, false);

    if (pull)
        validateCheckpoints(db2, db, "{\"remote\":100}");
    else
        validateCheckpoints(db, db2, "{\"local\":100}");

    // If skipDeleted was used, ensure only 50 revisions got created (no tombstones):
    CHECK(c4db_getLastSequence(db2) == (skipDeleted ?50 : 100));
}


TEST_CASE_METHOD(ReplicatorLoopbackTest, "Push With Existing Key", "[Push]") {
    // Add a doc to db2; this adds the keys "name" and "gender" to the SharedKeys:
    {
        TransactionHelper t(db2);
        C4Error c4err;
        alloc_slice body = c4db_encodeJSON(db2, "{\"name\":\"obo\", \"gender\":-7}"_sl, &c4err);
        REQUIRE(body.buf);
        createRev(db2, "another"_sl, kRevID, body);
    }

    // Import names_100.json into db:
    importJSONLines(sFixturesDir + "names_100.json");
    _expectedDocumentCount = 100;

    // Push db into db2:
    runPushReplication();
    compareDatabases(true);
    validateCheckpoints(db, db2, "{\"local\":100}");

    // Get one of the pushed docs from db2 and look up "gender":
    c4::ref<C4Document> doc = c4doc_get(db2, "0000001"_sl, true, nullptr);
    REQUIRE(doc);
    Doc rev = c4doc_createFleeceDoc(doc);
    Value gender = rev["gender"_sl];
    REQUIRE(gender != nullptr);
    REQUIRE(gender.asstring() == "female");
}


TEST_CASE_METHOD(ReplicatorLoopbackTest, "Pull existing revs", "[Pull]") {
    // Start with "mydoc" in both dbs with the same revs, so it won't be replicated.
    // But each db has one unique document.
    createRev(db, kDocID, kRevID, kFleeceBody);
    createRev(db, kDocID, kRev2ID, kFleeceBody);
    createRev(db, "onlyInDB1"_sl, kRevID, kFleeceBody);
    
    createRev(db2, kDocID, kRevID, kFleeceBody);
    createRev(db2, kDocID, kRev2ID, kFleeceBody);
    createRev(db2, "onlyInDB2"_sl, kRevID, kFleeceBody);

    _expectedDocumentCount = 1;
    SECTION("Pull") {
        runPullReplication();
    }
    SECTION("Push") {
        runPushReplication();
    }
}


TEST_CASE_METHOD(ReplicatorLoopbackTest, "Push expired doc", "[Pull]") {
    createRev(db, "obsolete"_sl, kRevID, kFleeceBody);
    createRev(db, "fresh"_sl, kRevID, kFleeceBody);
    createRev(db, "permanent"_sl, kRevID, kFleeceBody);

    REQUIRE(c4doc_setExpiration(db, "obsolete"_sl, c4_now() - 1, nullptr));
    REQUIRE(c4doc_setExpiration(db, "fresh"_sl, c4_now() + 100000, nullptr));

    _expectedDocumentCount = 2;
    runPushReplication();

    // Verify that "obsolete" wasn't pushed, but the other two were:
    C4Error error;
    c4::ref<C4Document> doc = c4doc_get(db2, "obsolete"_sl, true, &error);
    CHECK(!doc);
    CHECK(error.domain == LiteCoreDomain);
    CHECK(error.code == kC4ErrorNotFound);

    doc = c4doc_get(db2, "fresh"_sl, true, &error);
    REQUIRE(doc);
    CHECK(doc->revID == kRevID);

    doc = c4doc_get(db2, "permanent"_sl, true, &error);
    REQUIRE(doc);
    CHECK(doc->revID == kRevID);
}


TEST_CASE_METHOD(ReplicatorLoopbackTest, "Pull removed doc", "[Pull]") {
    {
        TransactionHelper t(db);
        // Start with "mydoc" in both dbs with the same revs
        createRev(db, kDocID, kRevID, kFleeceBody);
        createRev(db2, kDocID, kRevID, kFleeceBody);

        // Add the "_removed" property. (Normally this is never added to a doc; it's just returned in
        // a fake revision body by the SG replictor, to indicate that the doc is removed from all
        // accessible channels.)
        fleece::SharedEncoder enc(c4db_getSharedFleeceEncoder(db));
        enc.beginDict();
        enc["_removed"_sl] = true;
        enc.endDict();
        createRev(db, kDocID, kRev2ID, enc.finish());
    }

    _expectedDocumentCount = 1;
    runPullReplication();

    // Verify the doc was purged:
    C4Error error;
    c4::ref<C4Document> doc = c4doc_get(db2, kDocID, true, &error);
    CHECK(!doc);
    CHECK(error.domain == LiteCoreDomain);
    CHECK(error.code == kC4ErrorNotFound);
}


TEST_CASE_METHOD(ReplicatorLoopbackTest, "Push To Erased Destination", "[Push]") {
    // Push; erase destination; push again. For #453
    importJSONLines(sFixturesDir + "names_100.json");
    _expectedDocumentCount = 100;
    runPushReplication();

    Log("--- Erasing db2, now pushing back to db...");
    deleteAndRecreateDB(db2);

    runPushReplication();
    compareDatabases();
    validateCheckpoints(db, db2, "{\"local\":100}");
}


TEST_CASE_METHOD(ReplicatorLoopbackTest, "Multiple Remotes", "[Push]") {
    auto serverOpts = Replicator::Options::passive();
    SECTION("Default") {
    }
    SECTION("No-conflicts") {
        serverOpts.setNoIncomingConflicts();
    }

    importJSONLines(sFixturesDir + "names_100.json");
    _expectedDocumentCount = 100;
    runReplicators(serverOpts, Replicator::Options::pulling());
    compareDatabases();
    validateCheckpoints(db2, db, "{\"remote\":100}");

    Log("--- Erasing db, now pushing back to db...");
    deleteAndRecreateDB();
    // Give the replication a unique ID so it won't know it's pushing to db again
    auto pushOpts = Replicator::Options::pushing();
    pushOpts.setProperty(C4STR(kC4ReplicatorOptionRemoteDBUniqueID), "three"_sl);
    runReplicators(serverOpts, pushOpts);
    validateCheckpoints(db2, db, "{\"local\":100}");
}


static Replicator::Options pushOptionsWithProperty(const char *property, vector<string> array) {
    fleece::Encoder enc;
    enc.beginDict();
    enc.writeKey(slice(property));
    enc.beginArray();
    for (const string &item : array)
        enc << item;
    enc.endArray();
    enc.endDict();
    auto opts = Replicator::Options::pushing();
    opts.properties = AllocedDict(enc.finish());
    return opts;
}


TEST_CASE_METHOD(ReplicatorLoopbackTest, "Different Checkpoint IDs", "[Push]") {
    // Test that replicators with different channel or docIDs options use different checkpoints
    // (#386)
    createFleeceRev(db, "doc"_sl, kRevID, "{\"agent\":7}"_sl);
    _expectedDocumentCount = 1;

    runPushReplication();
    validateCheckpoints(db, db2, "{\"local\":1}");
    alloc_slice chk1 = _checkpointID;

    _expectedDocumentCount = 0;     // because db2 already has the doc
    runReplicators(pushOptionsWithProperty(kC4ReplicatorOptionChannels, {"ABC", "CBS", "NBC"}),
                   Replicator::Options::passive());
    validateCheckpoints(db, db2, "{\"local\":1}");
    alloc_slice chk2 = _checkpointID;
    CHECK(chk1 != chk2);

    runReplicators(pushOptionsWithProperty(kC4ReplicatorOptionDocIDs, {"wot's", "up", "doc"}),
                   Replicator::Options::passive());
    validateCheckpoints(db, db2, "{\"local\":1}");
    alloc_slice chk3 = _checkpointID;
    CHECK(chk3 != chk2);
    CHECK(chk3 != chk1);
}


TEST_CASE_METHOD(ReplicatorLoopbackTest, "Push Overflowed Rev Tree", "[Push]") {
    // For #436
    createRev("doc"_sl, kRevID, kFleeceBody);
    _expectedDocumentCount = 1;

    runPushReplication();

    c4::ref<C4Document> doc = c4doc_get(db, "doc"_sl, true, nullptr);
    alloc_slice remote(c4doc_getRemoteAncestor(doc, 1));
    CHECK(remote == slice(kRevID));

    for (int gen = 2; gen <= 50; gen++) {
        char revID[32];
        sprintf(revID, "%d-0000", gen);
        createRev("doc"_sl, slice(revID), kFleeceBody);
    }

    runPushReplication();

    compareDatabases();
    validateCheckpoints(db, db2, "{\"local\":50}");
}


TEST_CASE_METHOD(ReplicatorLoopbackTest, "Pull Overflowed Rev Tree", "[Push]") {
    createRev("doc"_sl, kRevID, kFleeceBody);
    _expectedDocumentCount = 1;

    runPullReplication();

    c4::ref<C4Document> doc = c4doc_get(db, "doc"_sl, true, nullptr);

    for (int gen = 2; gen <= 50; gen++) {
        char revID[32];
        sprintf(revID, "%d-0000", gen);
        createRev("doc"_sl, slice(revID), kFleeceBody);
    }

    runPullReplication();

    // Check that doc is not conflicted in db2:
    doc = c4doc_get(db2, "doc"_sl, true, nullptr);
    REQUIRE(doc);
    CHECK(doc->revID == "50-0000"_sl);
    CHECK(!c4doc_selectNextLeafRevision(doc, true, false, nullptr));

    compareDatabases();
    validateCheckpoints(db2, db, "{\"remote\":50}");
}


#pragma mark - CONTINUOUS:


TEST_CASE_METHOD(ReplicatorLoopbackTest, "Continuous Push Of Tiny DB", "[Push][Continuous]") {
    createRev(db, "doc1"_sl, "1-11"_sl, kFleeceBody);
    createRev(db, "doc2"_sl, "1-aa"_sl, kFleeceBody);
    _expectedDocumentCount = 2;

    stopWhenIdle();
    auto pushOpt = Replicator::Options::pushing(kC4Continuous);
    runReplicators(pushOpt, Replicator::Options::passive());
}


TEST_CASE_METHOD(ReplicatorLoopbackTest, "Continuous Pull Of Tiny DB", "[Pull][Continuous]") {
    createRev(db, "doc1"_sl, "1-11"_sl, kFleeceBody);
    createRev(db, "doc2"_sl, "1-aa"_sl, kFleeceBody);
    _expectedDocumentCount = 2;

    stopWhenIdle();
    auto pullOpt = Replicator::Options::pulling(kC4Continuous);
    runReplicators(Replicator::Options::passive(), pullOpt);
}


TEST_CASE_METHOD(ReplicatorLoopbackTest, "Continuous Push Starting Empty", "[Push][Continuous]") {
    addDocsInParallel(chrono::milliseconds(1500), 6);
    runPushReplication(kC4Continuous);
}


TEST_CASE_METHOD(ReplicatorLoopbackTest, "Continuous Push Revisions Starting Empty", "[Push][Continuous]") {
    auto serverOpts = Replicator::Options::passive();
    SECTION("Default") {
    }
    SECTION("No-conflicts") {
        serverOpts.setNoIncomingConflicts();
    }
    addRevsInParallel(chrono::milliseconds(1000), alloc_slice("docko"), 1, 3);
    _expectedDocumentCount = 3; // only 1 doc, but we get notified about it 3 times...
    runReplicators(Replicator::Options::pushing(kC4Continuous), serverOpts);
}


TEST_CASE_METHOD(ReplicatorLoopbackTest, "Continuous Pull Starting Empty", "[Pull][Continuous]") {
    addDocsInParallel(chrono::milliseconds(1500), 6);
    runPullReplication(kC4Continuous);
}


TEST_CASE_METHOD(ReplicatorLoopbackTest, "Continuous Push-Pull Starting Empty", "[Push][Pull][Continuous]") {
    addDocsInParallel(chrono::milliseconds(1500), 100);
    runPushPullReplication(kC4Continuous);
}


TEST_CASE_METHOD(ReplicatorLoopbackTest, "Continuous Fast Push", "[Push][Continuous]") {
    addDocsInParallel(chrono::milliseconds(100), 5000);
    runPushReplication(kC4Continuous);

	CHECK(c4db_getDocumentCount(db) == c4db_getDocumentCount(db2));
}


TEST_CASE_METHOD(ReplicatorLoopbackTest, "Continuous Super-Fast Push", "[Push][Continuous]") {
    alloc_slice docID("dock");
    createRev(db, docID, "1-aaaa"_sl, kFleeceBody);
    _expectedDocumentCount = -1;
    addRevsInParallel(chrono::milliseconds(10), docID, 2, 200);
    runPushReplication(kC4Continuous);
    compareDatabases();
}


TEST_CASE_METHOD(ReplicatorLoopbackTest, "Continuous Push From Both Sides", "[Push][Continuous]") {
    alloc_slice docID("doc");
    auto clientOpts = Replicator::Options(kC4Continuous, kC4Continuous)
                        .setProperty(slice(kC4ReplicatorOptionProgressLevel), 1);
    auto serverOpts = Replicator::Options::passive().setNoIncomingConflicts();
    installConflictHandler();

    static const int intervalMs = -500;     // random interval
    static const int iterations = 30;

    atomic_int completed {0};
    unique_ptr<thread> thread1( runInParallel([&]() {
        addRevs(db, chrono::milliseconds(intervalMs), docID, 1, iterations, false);
        if (++completed == 2) {
            sleepFor(chrono::seconds(1)); // give replicator a moment to detect the latest revs
            stopWhenIdle();
        }
    }));
    unique_ptr<thread> thread2( runInParallel([&]() {
        addRevs(db2, chrono::milliseconds(intervalMs), docID, 1, iterations, false);
        if (++completed == 2) {
            sleepFor(chrono::seconds(1)); // give replicator a moment to detect the latest revs
            stopWhenIdle();
        }
    }));
    
    _expectedDocumentCount = -1;
    _expectedDocPushErrors = {"doc"};
    _checkDocsFinished = false;

    runReplicators(clientOpts, serverOpts);
    thread1->join();
    thread2->join();

    compareDatabases();
}


#pragma mark - ATTACHMENTS:


TEST_CASE_METHOD(ReplicatorLoopbackTest, "Push Attachments", "[Push][blob]") {
    vector<string> attachments = {"Hey, this is an attachment!", "So is this", ""};
    vector<C4BlobKey> blobKeys;
    {
        TransactionHelper t(db);
        blobKeys = addDocWithAttachments("att1"_sl, attachments, "text/plain");
        _expectedDocumentCount = 1;
        _expectedDocsFinished.insert("att1");
    }

    auto opts = Replicator::Options::pushing().setProperty(C4STR(kC4ReplicatorOptionProgressLevel), 2);
    runReplicators(opts, Replicator::Options::passive());

    compareDatabases();
    validateCheckpoints(db, db2, "{\"local\":1}");

    checkAttachments(db2, blobKeys, attachments);
    CHECK(_blobPushProgressCallbacks >= 2);
    CHECK(_blobPullProgressCallbacks == 0);
}


TEST_CASE_METHOD(ReplicatorLoopbackTest, "Pull Attachments", "[Pull][blob]") {
    vector<string> attachments = {"Hey, this is an attachment!", "So is this", ""};
    vector<C4BlobKey> blobKeys;
    {
        TransactionHelper t(db);
        blobKeys = addDocWithAttachments("att1"_sl, attachments, "text/plain");
        _expectedDocumentCount = 1;
        _expectedDocsFinished.insert("att1");
    }

    auto pullOpts = Replicator::Options::pulling().setProperty(C4STR(kC4ReplicatorOptionProgressLevel), 2);
    auto serverOpts = Replicator::Options::passive().setProperty(C4STR(kC4ReplicatorOptionProgressLevel), 2);
    runReplicators(serverOpts, pullOpts);

    compareDatabases();
    validateCheckpoints(db2, db, "{\"remote\":1}");

    checkAttachments(db2, blobKeys, attachments);
    CHECK(_blobPushProgressCallbacks >= 2);
    CHECK(_blobPullProgressCallbacks >= 2);
}


TEST_CASE_METHOD(ReplicatorLoopbackTest, "Pull Large Attachments", "[Pull][blob]") {
    string att1(100000, '!');
    string att2( 80000, '?');
    string att3(110000, '/');
    string att4(  3000, '.');
    vector<string> attachments = {att1, att2, att3, att4};
    vector<C4BlobKey> blobKeys;
    {
        TransactionHelper t(db);
        blobKeys = addDocWithAttachments("att1"_sl, attachments, "text/plain");
        _expectedDocumentCount = 1;
    }
    runPullReplication();
    compareDatabases();
    validateCheckpoints(db2, db, "{\"remote\":1}");

    checkAttachments(db2, blobKeys, attachments);
}


TEST_CASE_METHOD(ReplicatorLoopbackTest, "Pull Lots Of Attachments", "[Pull][blob]") {
    static const int kNumDocs = 1000, kNumBlobsPerDoc = 5;
    Log("Creating %d docs, with %d blobs each ...", kNumDocs, kNumBlobsPerDoc);
    {
        // Create 10 docs, each with 1000 blobs:
        TransactionHelper t(db);
        char docid[100], body[100];
        for (int iDoc = 0; iDoc < kNumDocs; ++iDoc) {
            //Log("Creating doc %3d ...", iDoc);
            vector<string> attachments;
            attachments.reserve(1000);
            for (int iAtt = 0; iAtt < kNumBlobsPerDoc; iAtt++) {
                sprintf(body, "doc#%d attachment #%d", iDoc, iAtt);
                attachments.push_back(body);
            }
            sprintf(docid, "doc%03d", iDoc);
            addDocWithAttachments(c4str(docid), attachments, "text/plain");
            _expectedDocsFinished.insert(docid);
            ++_expectedDocumentCount;
        }
    }

    auto pullOpts = Replicator::Options::pulling().setProperty(C4STR(kC4ReplicatorOptionProgressLevel), 2);
    runReplicators(Replicator::Options::passive(), pullOpts);

    compareDatabases();

    validateCheckpoints(db2, db, format("{\"remote\":%d}", kNumDocs).c_str());
    CHECK(_blobPushProgressCallbacks == 0);
    CHECK(_blobPullProgressCallbacks >= kNumDocs*kNumBlobsPerDoc);
}


TEST_CASE_METHOD(ReplicatorLoopbackTest, "Push Uncompressible Blob", "[Push][blob]") {
    // Test case for issue #354
    alloc_slice image = readFile(sFixturesDir + "for#354.jpg");
    vector<string> attachments = {string((const char*)image.buf, image.size)};
    vector<C4BlobKey> blobKeys;
    {
        TransactionHelper t(db);
        // Use type text/plain so the replicator will try to compress the attachment
        blobKeys = addDocWithAttachments("att1"_sl, attachments, "text/plain");
        _expectedDocumentCount = 1;
    }
    runPushReplication();
    compareDatabases();
    validateCheckpoints(db, db2, "{\"local\":1}");

    checkAttachments(db2, blobKeys, attachments);
}


TEST_CASE_METHOD(ReplicatorLoopbackTest, "Push Blobs Legacy Mode", "[Push][blob]") {
    vector<string> attachments = {"Hey, this is an attachment!", "So is this", ""};
    vector<C4BlobKey> blobKeys;
    {
        TransactionHelper t(db);
        blobKeys = addDocWithAttachments("att1"_sl, attachments, "text/plain");
        _expectedDocumentCount = 1;
    }

    auto serverOpts = Replicator::Options::passive().setProperty("disable_blob_support"_sl, true);
    runReplicators(Replicator::Options::pushing(kC4OneShot), serverOpts);

    checkAttachments(db2, blobKeys, attachments);

    string json = getDocJSON(db2, "att1"_sl);
    replace(json, '"', '\'');
    CHECK(json ==
          "{'_attachments':{'blob_/attached/0':{'content_type':'text/plain','digest':'sha1-ERWD9RaGBqLSWOQ+96TZ6Kisjck=','length':27,'revpos':1,'stub':true},"
                           "'blob_/attached/1':{'content_type':'text/plain','digest':'sha1-rATs731fnP+PJv2Pm/WXWZsCw48=','length':10,'revpos':1,'stub':true},"
                           "'blob_/attached/2':{'content_type':'text/plain','digest':'sha1-2jmj7l5rSw0yVb/vlWAYkK/YBwk=','length':0,'revpos':1,'stub':true}},"
           "'attached':[{'@type':'blob','content_type':'text/plain','digest':'sha1-ERWD9RaGBqLSWOQ+96TZ6Kisjck=','length':27},"
                       "{'@type':'blob','content_type':'text/plain','digest':'sha1-rATs731fnP+PJv2Pm/WXWZsCw48=','length':10},"
                       "{'@type':'blob','content_type':'text/plain','digest':'sha1-2jmj7l5rSw0yVb/vlWAYkK/YBwk=','length':0}]}");
}


TEST_CASE_METHOD(ReplicatorLoopbackTest, "Pull Blobs Legacy Mode", "[Push][blob]") {
    vector<string> attachments = {"Hey, this is an attachment!", "So is this", ""};
    vector<C4BlobKey> blobKeys;
    {
        TransactionHelper t(db);
        blobKeys = addDocWithAttachments("att1"_sl, attachments, "text/plain"); //legacy
        _expectedDocumentCount = 1;
    }

    auto serverOpts = Replicator::Options::passive().setProperty("disable_blob_support"_sl, true);
    runReplicators(serverOpts, Replicator::Options::pulling(kC4OneShot));

    checkAttachments(db2, blobKeys, attachments);
}


#pragma mark - FILTERS & VALIDATION:


TEST_CASE_METHOD(ReplicatorLoopbackTest, "DocID Filtered Replication", "[Push][Pull]") {
    importJSONLines(sFixturesDir + "names_100.json");

    fleece::Encoder enc;
    enc.beginDict();
    enc.writeKey(C4STR(kC4ReplicatorOptionDocIDs));
    enc.beginArray();
    enc.writeString("0000001"_sl);
    enc.writeString("0000010"_sl);
    enc.writeString("0000100"_sl);
    enc.endArray();
    enc.endDict();
    AllocedDict properties(enc.finish());

    SECTION("Push") {
        auto pushOptions = Replicator::Options::pushing();
        pushOptions.properties = properties;
        _expectedDocumentCount = 3;
        runReplicators(pushOptions,
                       Replicator::Options::passive());
    }
    SECTION("Pull") {
        auto pullOptions = Replicator::Options::pulling();
        pullOptions.properties = properties;
        _expectedDocumentCount = 3;
        runReplicators(Replicator::Options::passive(),
                       pullOptions);
    }

    CHECK(c4db_getDocumentCount(db2) == 3);
    c4::ref<C4Document> doc = c4doc_get(db2, "0000001"_sl, true, nullptr);
    CHECK(doc != nullptr);
    doc = c4doc_get(db2, "0000010"_sl, true, nullptr);
    CHECK(doc != nullptr);
    doc = c4doc_get(db2, "0000100"_sl, true, nullptr);
    CHECK(doc != nullptr);
}


TEST_CASE_METHOD(ReplicatorLoopbackTest, "Pull Channels", "[Pull]") {
    fleece::Encoder enc;
    enc.beginDict();
    enc.writeKey("filter"_sl);
    enc.writeString("Melitta"_sl);
    enc.endDict();
    alloc_slice data = enc.finish();
    auto opts = Replicator::Options::pulling();
    opts.properties = AllocedDict(data);

    // LiteCore's replicator doesn't support filters, so we expect an Unsupported error back:
    _expectedError = {LiteCoreDomain, kC4ErrorUnsupported};
    runReplicators(opts, Replicator::Options::passive());
}


TEST_CASE_METHOD(ReplicatorLoopbackTest, "Push Validation Failure", "[Push]") {
    importJSONLines(sFixturesDir + "names_100.json");
    auto pullOptions = Replicator::Options::passive();
    atomic<int> validationCount {0};
    pullOptions.callbackContext = &validationCount;
    pullOptions.pullValidator = [](FLString docID, C4RevisionFlags flags, FLDict body, void *context)->bool {
        assert_always(flags == 0);      // can't use CHECK on a bg thread
        ++(*(atomic<int>*)context);
        return (Dict(body)["birthday"].asstring() < "1993");
    };
    _expectedDocPushErrors = set<string>{"0000052", "0000065", "0000071", "0000072"};
    _expectedDocumentCount = 100 - 4;
    runReplicators(Replicator::Options::pushing(),
                   pullOptions);
    validateCheckpoints(db, db2, "{\"local\":100}");
    CHECK(validationCount == 100);
    CHECK(c4db_getDocumentCount(db2) == 96);
}


#pragma mark - CONFLICTS:


TEST_CASE_METHOD(ReplicatorLoopbackTest, "Pull Conflict", "[Push][Pull][Conflict]") {
    createFleeceRev(db,  C4STR("conflict"), C4STR("1-11111111"), C4STR("{}"));
    _expectedDocumentCount = 1;
    
    // Push db to db2, so both will have the doc:
    runPushReplication();
    validateCheckpoints(db, db2, "{\"local\":1}");

    // Update the doc differently in each db:
    createFleeceRev(db,  C4STR("conflict"), C4STR("2-2a2a2a2a"), C4STR("{\"db\":1}"));
    createFleeceRev(db2, C4STR("conflict"), C4STR("2-2b2b2b2b"), C4STR("{\"db\":2}"));

    // Verify that rev 1 body is still available, for later use in conflict resolution:
    c4::ref<C4Document> doc = c4doc_get(db, C4STR("conflict"), true, nullptr);
    REQUIRE(doc);
	C4Slice revID = C4STR("2-2a2a2a2a");
    CHECK(doc->selectedRev.revID == revID);
    CHECK(doc->selectedRev.body.size > 0);
    REQUIRE(c4doc_selectParentRevision(doc));
	revID = C4STR("1-11111111");
    CHECK(doc->selectedRev.revID == revID);
    CHECK(doc->selectedRev.body.size > 0);
    CHECK((doc->selectedRev.flags & kRevKeepBody) != 0);

    // Now pull to db from db2, creating a conflict:
    C4Log("-------- Pull db <- db2 --------");
    _expectedDocPullErrors = set<string>{"conflict"};
    runReplicators(Replicator::Options::pulling(), Replicator::Options::passive());
    validateCheckpoints(db, db2, "{\"local\":1,\"remote\":2}");

    doc = c4doc_get(db, C4STR("conflict"), true, nullptr);
    REQUIRE(doc);
    CHECK((doc->flags & kDocConflicted) != 0);
	revID = C4STR("2-2a2a2a2a");
    CHECK(doc->selectedRev.revID == revID);
    CHECK(doc->selectedRev.body.size > 0);
    REQUIRE(c4doc_selectParentRevision(doc));
	revID = C4STR("1-11111111");
    CHECK(doc->selectedRev.revID == revID);
    CHECK(doc->selectedRev.body.size > 0);
    CHECK((doc->selectedRev.flags & kRevKeepBody) != 0);
    REQUIRE(c4doc_selectCurrentRevision(doc));
    REQUIRE(c4doc_selectNextRevision(doc));
	revID = C4STR("2-2b2b2b2b");
    CHECK(doc->selectedRev.revID == revID);
    CHECK((doc->selectedRev.flags & kRevIsConflict) != 0);
    CHECK(doc->selectedRev.body.size > 0);
    REQUIRE(c4doc_selectParentRevision(doc));
	revID = C4STR("1-11111111");
    CHECK(doc->selectedRev.revID == revID);
}


TEST_CASE_METHOD(ReplicatorLoopbackTest, "Push Conflict", "[Push][Conflict][NoConflicts]") {
    // In the default no-outgoing-conflicts mode, make sure a local conflict isn't pushed to server:
    auto serverOpts = Replicator::Options::passive();
    createFleeceRev(db,  C4STR("conflict"), C4STR("1-11111111"), C4STR("{}"));
    _expectedDocumentCount = 1;

    // Push db to db2, so both will have the doc:
    runReplicators(Replicator::Options::pushing(kC4OneShot), serverOpts);
    validateCheckpoints(db, db2, "{\"local\":1}");

    // Update the doc differently in each db:
    createFleeceRev(db,  C4STR("conflict"), C4STR("2-2a2a2a2a"), C4STR("{\"db\":1}"));
    createFleeceRev(db2, C4STR("conflict"), C4STR("2-2b2b2b2b"), C4STR("{\"db\":2}"));
    REQUIRE(c4db_getLastSequence(db2) == 2);

    // Push db to db2 again:
    _expectedDocumentCount = 0;
    _expectedDocPushErrors = {"conflict"};
    runReplicators(Replicator::Options::pushing(kC4OneShot), serverOpts);
    validateCheckpoints(db, db2, "{\"local\":2}");

    // Verify db2 didn't change:
    REQUIRE(c4db_getLastSequence(db2) == 2);
}


TEST_CASE_METHOD(ReplicatorLoopbackTest, "Push Conflict, NoIncomingConflicts", "[Push][Conflict][NoConflicts]") {
    // Put server in no-conflicts mode and verify that a conflict can't be pushed to it.
    auto serverOpts = Replicator::Options::passive().setNoIncomingConflicts();
    createFleeceRev(db,  C4STR("conflict"), C4STR("1-11111111"), C4STR("{}"));
    _expectedDocumentCount = 1;

    // Push db to db2, so both will have the doc:
    runReplicators(Replicator::Options::pushing(kC4OneShot), serverOpts);
    validateCheckpoints(db, db2, "{\"local\":1}");

    // Update the doc differently in each db:
    createFleeceRev(db,  C4STR("conflict"), C4STR("2-2a2a2a2a"), C4STR("{\"db\":1}"));
    createFleeceRev(db2, C4STR("conflict"), C4STR("2-2b2b2b2b"), C4STR("{\"db\":2}"));
    REQUIRE(c4db_getLastSequence(db2) == 2);

    // Push db to db2 again:
    _expectedDocumentCount = 0;
    _expectedDocPushErrors = {"conflict"};
    runReplicators(Replicator::Options::pushing(kC4OneShot), serverOpts);
    validateCheckpoints(db, db2, "{\"local\":2}");

    // Verify db2 didn't change:
    REQUIRE(c4db_getLastSequence(db2) == 2);
}


TEST_CASE_METHOD(ReplicatorLoopbackTest, "Push Conflict OutgoingConflicts", "[Push][Conflict][NoConflicts]") {
    // Enable outgoing conflicts; verify that a conflict gets pushed to the server.
    auto pushOpts = Replicator::Options::pushing().setProperty(slice(kC4ReplicatorOptionOutgoingConflicts), true);
    auto serverOpts = Replicator::Options::passive();
    createFleeceRev(db,  C4STR("conflict"), C4STR("1-11111111"), C4STR("{}"));
    _expectedDocumentCount = 1;

    // Push db to db2, so both will have the doc:
    runReplicators(pushOpts, serverOpts);
    validateCheckpoints(db, db2, "{\"local\":1}");

    // Update the doc differently in each db:
    createFleeceRev(db,  C4STR("conflict"), C4STR("2-2a2a2a2a"), C4STR("{\"db\":1}"));
    createFleeceRev(db2, C4STR("conflict"), C4STR("2-2b2b2b2b"), C4STR("{\"db\":2}"));
    REQUIRE(c4db_getLastSequence(db2) == 2);

    // Push db to db2 again:
    runReplicators(pushOpts, serverOpts);
    validateCheckpoints(db, db2, "{\"local\":2}");

    // Verify conflict was pushed to db2:
    c4::ref<C4Document> doc = c4doc_get(db2, C4STR("conflict"), true, nullptr);
    REQUIRE(doc);
    CHECK((doc->flags & kDocConflicted) != 0);
	C4Slice revID = C4STR("2-2b2b2b2b");
    CHECK(doc->selectedRev.revID == revID);
    CHECK(c4doc_selectRevision(doc, C4STR("2-2a2a2a2a"), true, nullptr));
}


TEST_CASE_METHOD(ReplicatorLoopbackTest, "Pull Then Push No-Conflicts", "[Pull][Push][Conflict][NoConflicts]") {
    auto serverOpts = Replicator::Options::passive().setNoIncomingConflicts();

    createRev(kDocID, kRevID, kFleeceBody);
    createRev(kDocID, kRev2ID, kFleeceBody);
    _expectedDocumentCount = 1;

    Log("-------- First Replication db->db2 --------");
    runReplicators(serverOpts,
                   Replicator::Options::pulling());
    validateCheckpoints(db2, db, "{\"remote\":2}");

    Log("-------- Update Doc --------");
    alloc_slice body;
    {
        TransactionHelper t(db2);
        fleece::Encoder enc(c4db_createFleeceEncoder(db2));
        enc.beginDict();
        enc.writeKey("answer"_sl);
        enc.writeInt(666);
        enc.endDict();
        body = enc.finish();
        createRev(db2, kDocID, kRev3ID, body);
        createRev(db2, kDocID, "4-4444"_sl, body);
        _expectedDocumentCount = 1;
    }


    Log("-------- Second Replication db2->db --------");
    runReplicators(serverOpts,
                   Replicator::Options::pushing());
    validateCheckpoints(db2, db, "{\"local\":3,\"remote\":2}");
    compareDatabases();

    Log("-------- Update Doc Again --------");
    createRev(db2, kDocID, "5-5555"_sl, body);
    createRev(db2, kDocID, "6-6666"_sl, body);
    _expectedDocumentCount = 1;

    Log("-------- Third Replication db2->db --------");
    runReplicators(serverOpts,
                   Replicator::Options::pushing());
    validateCheckpoints(db2, db, "{\"local\":5,\"remote\":2}");
    compareDatabases();
}


TEST_CASE_METHOD(ReplicatorLoopbackTest, "Lost Checkpoint No-Conflicts", "[Push][Conflict][NoConflicts]") {
    auto serverOpts = Replicator::Options::passive().setNoIncomingConflicts();

    createRev(kDocID, kRevID, kFleeceBody);
    createRev(kDocID, kRev2ID, kFleeceBody);

    Log("-------- First Replication: push db->db2 --------");
    _expectedDocumentCount = 1;
    runReplicators(Replicator::Options::pushing(), serverOpts);
    validateCheckpoints(db, db2, "{\"local\":2}");

    clearCheckpoint(db, true);
    Log("-------- Second Replication: push db->db2 --------");
    _expectedDocumentCount = 0;
    runReplicators(Replicator::Options::pushing(), serverOpts);
    validateCheckpoints(db, db2, "{\"local\":2}");
}


TEST_CASE_METHOD(ReplicatorLoopbackTest, "Incoming Deletion Conflict", "[Pull]") {
    C4Slice docID = C4STR("Khan");

    createFleeceRev(db,  docID, C4STR("1-11111111"), C4STR("{}"));
    _expectedDocumentCount = 1;

    // Push db to db2, so both will have the doc:
    runPushReplication();

    // Update doc in db, delete it in db2
    createFleeceRev(db,  docID, C4STR("2-88888888"), C4STR("{\"db\":1}"));
    createFleeceRev(db2, docID, C4STR("2-dddddddd"), C4STR("{}"), kRevDeleted);

    // Now pull to db from db2, creating a conflict:
    C4Log("-------- Pull db <- db2 --------");
    _expectedDocPullErrors = set<string>{"Khan"};
    runReplicators(Replicator::Options::pulling(), Replicator::Options::passive());

    c4::ref<C4Document> doc = c4doc_get(db, docID, true, nullptr);
    REQUIRE(doc);
	C4Slice revID = C4STR("2-88888888");
    CHECK(doc->selectedRev.revID == revID);
    CHECK(doc->selectedRev.body.size > 0);
    REQUIRE(c4doc_selectNextLeafRevision(doc, true, false, nullptr));
	revID = C4STR("2-dddddddd");
    CHECK(doc->selectedRev.revID == revID);
    CHECK((doc->selectedRev.flags & kRevDeleted) != 0);
    CHECK((doc->selectedRev.flags & kRevIsConflict) != 0);

    // Resolve the conflict in favor of the remote revision:
    {
        c4::Transaction t(db);
        REQUIRE(t.begin(nullptr));
        C4Error error;
        CHECK(c4doc_resolveConflict(doc, C4STR("2-dddddddd"), C4STR("2-88888888"),
                                    kC4SliceNull, kRevDeleted, &error));
        CHECK(c4doc_save(doc, 0, &error));
        REQUIRE(t.commit(nullptr));
    }
    
    doc = c4doc_get(db, docID, true, nullptr);
	revID = C4STR("2-dddddddd");
    CHECK(doc->revID == revID);

    // Update the doc and push it to db2:
    createRev(db, docID, "3-cafebabe"_sl, kFleeceBody);
    runPushReplication();

    compareDatabases();
}


TEST_CASE_METHOD(ReplicatorLoopbackTest, "Local Deletion Conflict", "[Pull][Conflict]") {
    C4Slice docID = C4STR("Khan");

	C4Slice revID =  C4STR("1-11111111");
    createFleeceRev(db,  docID, revID, C4STR("{}"));
    _expectedDocumentCount = 1;

    // Push db to db2, so both will have the doc:
    runPushReplication();

    // Delete doc in db, update it in db2
    createFleeceRev(db,  docID, C4STR("2-dddddddd"), C4STR("{}"), kRevDeleted);
    createFleeceRev(db2, docID, C4STR("2-88888888"), C4STR("{\"db\":1}"));

    // Now pull to db from db2, creating a conflict:
    C4Log("-------- Pull db <- db2 --------");
    _expectedDocPullErrors = set<string>{"Khan"};
    runReplicators(Replicator::Options::pulling(), Replicator::Options::passive());

    c4::ref<C4Document> doc = c4doc_get(db, docID, true, nullptr);
    REQUIRE(doc);
	revID = C4STR("2-dddddddd");
    CHECK(doc->selectedRev.revID == revID);
    CHECK((doc->selectedRev.flags & kRevDeleted) != 0);
    REQUIRE(c4doc_selectNextLeafRevision(doc, true, false, nullptr));
	revID = C4STR("2-88888888");
    CHECK(doc->selectedRev.revID == revID);
    CHECK(doc->selectedRev.body.size > 0);
    CHECK((doc->selectedRev.flags & kRevIsConflict) != 0);

    // Resolve the conflict in favor of the remote revision:
    {
        c4::Transaction t(db);
        REQUIRE(t.begin(nullptr));
        C4Error error;
        CHECK(c4doc_resolveConflict(doc, C4STR("2-88888888"), C4STR("2-dddddddd"),
                                    kC4SliceNull, kRevDeleted, &error));
        CHECK(c4doc_save(doc, 0, &error));
        REQUIRE(t.commit(nullptr));
    }

    doc = c4doc_get(db, docID, true, nullptr);
    CHECK(doc->revID == revID);

    // Update the doc and push it to db2:
    createRev(db, docID, "3-cafebabe"_sl, kFleeceBody);
    runPushReplication();

    compareDatabases();
}


TEST_CASE_METHOD(ReplicatorLoopbackTest, "Server Conflict Branch-Switch", "[Pull][Conflict]") {
    // For https://github.com/couchbase/sync_gateway/issues/3359
    C4Slice docID = C4STR("Khan");

    {
        TransactionHelper t(db);
        createRev(db,  docID, C4STR("1-11111111"), kFleeceBody);
        createConflictingRev(db, docID, C4STR("1-11111111"), C4STR("2-22222222"));
        createConflictingRev(db, docID, C4STR("1-11111111"), C4STR("2-ffffffff"));
        createConflictingRev(db, docID, C4STR("2-22222222"), C4STR("3-33333333"));
    }
    _expectedDocumentCount = 1;
    runPullReplication();

    c4::ref<C4Document> doc = c4doc_get(db2, docID, true, nullptr);
    REQUIRE(doc);
	C4Slice revID = C4STR("3-33333333");
    CHECK(doc->selectedRev.revID == revID);
    CHECK((doc->flags & kDocConflicted) == 0);  // locally in db there is no conflict

    {
        TransactionHelper t(db);
        createConflictingRev(db, docID, C4STR("3-33333333"), C4STR("4-dddddddd"), kFleeceBody, kRevDeleted);
    }

    doc = c4doc_get(db, docID, true, nullptr);
    REQUIRE(doc);
	revID = C4STR("2-ffffffff");
    CHECK(doc->revID == revID);
    CHECK(doc->selectedRev.revID == revID);

    SECTION("Unmodified") {
        Log("-------- Second pull --------");
        runPullReplication();

        doc = c4doc_get(db2, docID, true, nullptr);
        REQUIRE(doc);
        CHECK(doc->selectedRev.revID == revID);
        CHECK((doc->flags & kDocConflicted) == 0);
    }

    SECTION("Modify before 2nd pull") {
        {
            TransactionHelper t(db2);
            createRev(db2, docID, C4STR("4-4444"), kC4SliceNull);
            _expectedDocPullErrors = {"Khan"};
        }

        Log("-------- Second pull --------");
        runPullReplication();

        doc = c4doc_get(db2, docID, true, nullptr);
        REQUIRE(doc);
        CHECK((doc->flags & kDocConflicted) != 0);
		revID = C4STR("4-4444");
        CHECK(doc->selectedRev.revID == revID);
        CHECK((doc->selectedRev.flags & kRevIsConflict) == 0);
        CHECK(c4doc_selectNextLeafRevision(doc, true, false, nullptr));
		revID = C4STR("2-ffffffff");
        CHECK(doc->selectedRev.revID == revID);
        CHECK((doc->selectedRev.flags & kRevIsConflict) != 0);

        {
            TransactionHelper t(db2);
            C4Error error;
            CHECK(c4doc_resolveConflict(doc, C4STR("4-4444"), C4STR("2-ffffffff"), kC4SliceNull, 0, &error));
            CHECK(c4doc_save(doc, 0, &error));
        }

        doc = c4doc_get(db2, docID, true, nullptr);
        REQUIRE(doc);
        CHECK((doc->flags & kDocConflicted) == 0);
		revID = C4STR("4-4444");
        CHECK(doc->selectedRev.revID == revID);
        CHECK(!c4doc_selectNextLeafRevision(doc, false, false, nullptr));
        CHECK(c4doc_selectParentRevision(doc));
		revID = C4STR("3-33333333");
        CHECK(doc->selectedRev.revID == revID);
        CHECK(c4doc_selectParentRevision(doc));
		revID = C4STR("2-22222222");
        CHECK(doc->selectedRev.revID == revID);
        CHECK(c4doc_selectParentRevision(doc));
		revID = C4STR("1-11111111");
        CHECK(doc->selectedRev.revID == revID);
        CHECK(!c4doc_selectParentRevision(doc));
    }
}


TEST_CASE_METHOD(ReplicatorLoopbackTest, "Push Doc Notifications", "[Push]") {
    importJSONLines(sFixturesDir + "names_100.json");
    _expectedDocumentCount = 100;
    for (int i = 1; i <= 100; ++i)
        _expectedDocsFinished.insert(format("%07d", i));
    auto opts = Replicator::Options::pushing();
    opts.setProperty(slice(kC4ReplicatorOptionProgressLevel), 1);
    runReplicators(opts, Replicator::Options::passive());
}


TEST_CASE_METHOD(ReplicatorLoopbackTest, "Pull Doc Notifications", "[Push]") {
    importJSONLines(sFixturesDir + "names_100.json");
    _expectedDocumentCount = 100;
    for (int i = 1; i <= 100; ++i)
        _expectedDocsFinished.insert(format("%07d", i));
    auto opts = Replicator::Options::pulling();
    opts.setProperty(slice(kC4ReplicatorOptionProgressLevel), 1);
    runReplicators(Replicator::Options::passive(), opts);
}


#pragma mark - DELTA:


static void mutateDoc(C4Database *db, slice docID, function<void(Dict,Encoder&)> mutator) {
    TransactionHelper t(db);
    C4Error error;
    c4::ref<C4Document> doc = c4doc_get(db, docID, false, &error);
    REQUIRE(doc);
    Dict props = Value::fromData(doc->selectedRev.body).asDict();

    Encoder enc(c4db_createFleeceEncoder(db));
    mutator(props, enc);
    alloc_slice newBody = enc.finish();

    C4String history = doc->selectedRev.revID;
    C4DocPutRequest rq = {};
    rq.body = newBody;
    rq.docID = docID;
    rq.revFlags = (doc->selectedRev.flags & kRevHasAttachments);
    rq.history = &history;
    rq.historyCount = 1;
    rq.save = true;
    doc = c4doc_put(db, &rq, nullptr, &error);
    CHECK(doc);
}


static void mutateDoc(C4Database *db, slice docID, function<void(MutableDict)> mutator) {
    mutateDoc(db, docID, [&](Dict props, Encoder &enc) {
        MutableDict newProps = props.mutableCopy(kFLDeepCopyImmutables);
        mutator(newProps);
        enc.writeValue(newProps);
    });
}


static void mutationsForDelta(C4Database *db) {
    for (int i = 1; i <= 100; i += 7) {
        char docID[20];
        sprintf(docID, "%07u", i);
        mutateDoc(db, slice(docID), [](MutableDict props) {
            props["birthday"_sl] = "1964-11-28"_sl;
            props["memberSince"_sl].remove();
        });
    }
}


TEST_CASE_METHOD(ReplicatorLoopbackTest, "Delta Push+Push", "[Push][Delta]") {
    auto serverOpts = Replicator::Options::passive();

    // Push db --> db2:
    importJSONLines(sFixturesDir + "names_100.json");
    _expectedDocumentCount = 100;
    runReplicators(Replicator::Options::pushing(kC4OneShot), serverOpts);
    compareDatabases();
    validateCheckpoints(db, db2, "{\"local\":100}");

    Log("-------- Mutate Docs --------");
    mutationsForDelta(db);

    Log("-------- Second Push --------");
    _expectedDocumentCount = (100+6)/7;
<<<<<<< HEAD
    auto before = DBWorker::gNumDeltasApplied.load();
    runReplicators(Replicator::Options::pushing(kC4OneShot), serverOpts);
    compareDatabases();
    CHECK(DBWorker::gNumDeltasApplied - before == 15);
}


TEST_CASE_METHOD(ReplicatorLoopbackTest, "Bigger Delta Push+Push", "[Push][Delta]") {
    static constexpr int kNumDocs = 100, kNumProps = 1000;
    auto serverOpts = Replicator::Options::passive();

    // Push db --> db2:
    {
        TransactionHelper t(db);
        for (int docNo = 0; docNo < kNumDocs; ++docNo) {
            string docID = format("doc-%03d", docNo);
            Encoder enc(c4db_createFleeceEncoder(db));
            enc.beginDict();
            for (int p = 0; p < kNumProps; ++p) {
                enc.writeKey(format("field%03d", p));
                enc.writeInt(RandomNumber());
            }
            enc.endDict();
            alloc_slice body = enc.finish();
            createNewRev(db, slice(docID), body);
        }
    }

    _expectedDocumentCount = kNumDocs;
    runReplicators(Replicator::Options::pushing(kC4OneShot), serverOpts);
    compareDatabases();
=======
    auto before = IncomingRev::gNumDeltasApplied.load();
    runReplicators(Replicator::Options::pushing(kC4OneShot), serverOpts);
    compareDatabases();
    CHECK(IncomingRev::gNumDeltasApplied - before == 15);
}


TEST_CASE_METHOD(ReplicatorLoopbackTest, "Bigger Delta Push+Push", "[Push][Delta]") {
    static constexpr int kNumDocs = 100, kNumProps = 1000;
    auto serverOpts = Replicator::Options::passive();

    int expectedDeltas = 0;
    SECTION("No Deltas") {
        serverOpts.setNoDeltas();
    }
    SECTION("Deltas") {
        expectedDeltas = kNumDocs;
    }

    // Push db --> db2:
    {
        TransactionHelper t(db);
        for (int docNo = 0; docNo < kNumDocs; ++docNo) {
            string docID = format("doc-%03d", docNo);
            Encoder enc(c4db_createFleeceEncoder(db));
            enc.beginDict();
            for (int p = 0; p < kNumProps; ++p) {
                enc.writeKey(format("field%03d", p));
                enc.writeInt(arc4random());
            }
            enc.endDict();
            alloc_slice body = enc.finish();
            createNewRev(db, slice(docID), body);
        }
    }

    _expectedDocumentCount = kNumDocs;
    runReplicators(Replicator::Options::pushing(kC4OneShot), serverOpts);
    compareDatabases();
>>>>>>> cfa13251

    Log("-------- Mutate Docs --------");
    {
        TransactionHelper t(db);
        for (int docNo = 0; docNo < kNumDocs; ++docNo) {
            string docID = format("doc-%03d", docNo);
            mutateDoc(db, slice(docID), [](Dict doc, Encoder &enc) {
                enc.beginDict();
                for (Dict::iterator i(doc); i; ++i) {
                    enc.writeKey(i.key());
                    auto value = i.value().asInt();
<<<<<<< HEAD
                    if (RandomNumber() % 4 == 0)
                        value = RandomNumber();
=======
                    if (arc4random() % 4 == 0)
                        value = arc4random();
>>>>>>> cfa13251
                    enc.writeInt(value);
                }
                enc.endDict();
            });
        }
    }

    Log("-------- Second Push --------");
    _expectedDocumentCount = kNumDocs;
<<<<<<< HEAD
    auto before = DBWorker::gNumDeltasApplied.load();
    runReplicators(Replicator::Options::pushing(kC4OneShot), serverOpts);
    compareDatabases();
    CHECK(DBWorker::gNumDeltasApplied - before == kNumDocs);
=======
    auto before = IncomingRev::gNumDeltasApplied.load();
    Stopwatch st;
    runReplicators(Replicator::Options::pushing(kC4OneShot), serverOpts);
    Log("##### Replication with%s deltas took %.6f sec",
        (expectedDeltas ? "" : "out"), st.elapsed());
    compareDatabases();
    CHECK(IncomingRev::gNumDeltasApplied - before == expectedDeltas);
>>>>>>> cfa13251
}


TEST_CASE_METHOD(ReplicatorLoopbackTest, "Delta Push+Pull", "[Push][Pull][Delta]") {
    auto serverOpts = Replicator::Options::passive();

    // Push db --> db2:
    importJSONLines(sFixturesDir + "names_100.json");
    _expectedDocumentCount = 100;
    runReplicators(Replicator::Options::pushing(kC4OneShot), serverOpts);
    compareDatabases();
    validateCheckpoints(db, db2, "{\"local\":100}");

    Log("-------- Mutate Docs In db2 --------");
    mutationsForDelta(db2);

    Log("-------- Pull From db2 --------");
    _expectedDocumentCount = (100+6)/7;
<<<<<<< HEAD
    auto before = DBWorker::gNumDeltasApplied.load();
    runReplicators(Replicator::Options::pulling(kC4OneShot), serverOpts);
    compareDatabases();
    CHECK(DBWorker::gNumDeltasApplied - before == 15);
=======
    auto before = IncomingRev::gNumDeltasApplied.load();
    runReplicators(Replicator::Options::pulling(kC4OneShot), serverOpts);
    compareDatabases();
    CHECK(IncomingRev::gNumDeltasApplied - before == 15);
>>>>>>> cfa13251
}


TEST_CASE_METHOD(ReplicatorLoopbackTest, "Delta Attachments Push+Push", "[Push][Delta][blob]") {
    // Simulate SG which requires old-school "_attachments" property:
    auto serverOpts = Replicator::Options::passive().setProperty("disable_blob_support"_sl, true);

    vector<string> attachments = {"Hey, this is an attachment!", "So is this", ""};
    vector<C4BlobKey> blobKeys;
    {
        TransactionHelper t(db);
        blobKeys = addDocWithAttachments("att1"_sl, attachments, "text/plain");
        _expectedDocumentCount = 1;
    }
    Log("-------- Push To db2 --------");
    runReplicators(Replicator::Options::pushing(kC4OneShot), serverOpts);
    validateCheckpoints(db, db2, "{\"local\":1}");

    Log("-------- Mutate Doc In db --------");
    // Simulate modifying an attachment. In order to avoid having to save a new blob to the db,
    // use the same digest as the 2nd blob.
    mutateDoc(db, "att1"_sl, [](MutableDict rev) {
        auto atts = rev["attached"_sl].asArray().asMutable();
        auto blob = atts[0].asDict().asMutable();
        blob["digest"_sl] = "sha1-rATs731fnP+PJv2Pm/WXWZsCw48=";
        blob["content_type"_sl] = "image/jpeg";
    });

    Log("-------- Push To db2 Again --------");
    _expectedDocumentCount = 1;
<<<<<<< HEAD
    auto before = DBWorker::gNumDeltasApplied.load();
    runReplicators(Replicator::Options::pushing(kC4OneShot), serverOpts);
    CHECK(DBWorker::gNumDeltasApplied - before == 1);
=======
    auto before = IncomingRev::gNumDeltasApplied.load();
    runReplicators(Replicator::Options::pushing(kC4OneShot), serverOpts);
    CHECK(IncomingRev::gNumDeltasApplied - before == 1);
>>>>>>> cfa13251

    c4::ref<C4Document> doc2 = c4doc_get(db2, "att1"_sl, true, nullptr);
    alloc_slice json = c4doc_bodyAsJSON(doc2, true, nullptr);
    CHECK(string(json) ==
          "{\"_attachments\":{\"blob_/attached/0\":{\"content_type\":\"image/jpeg\",\"digest\":\"sha1-rATs731fnP+PJv2Pm/WXWZsCw48=\",\"length\":27,\"revpos\":1,\"stub\":true},"
          "\"blob_/attached/1\":{\"content_type\":\"text/plain\",\"digest\":\"sha1-rATs731fnP+PJv2Pm/WXWZsCw48=\",\"length\":10,\"revpos\":1,\"stub\":true},"
          "\"blob_/attached/2\":{\"content_type\":\"text/plain\",\"digest\":\"sha1-2jmj7l5rSw0yVb/vlWAYkK/YBwk=\",\"length\":0,\"revpos\":1,\"stub\":true}},"
          "\"attached\":[{\"@type\":\"blob\",\"content_type\":\"image/jpeg\",\"digest\":\"sha1-rATs731fnP+PJv2Pm/WXWZsCw48=\",\"length\":27},"
          "{\"@type\":\"blob\",\"content_type\":\"text/plain\",\"digest\":\"sha1-rATs731fnP+PJv2Pm/WXWZsCw48=\",\"length\":10},"
          "{\"@type\":\"blob\",\"content_type\":\"text/plain\",\"digest\":\"sha1-2jmj7l5rSw0yVb/vlWAYkK/YBwk=\",\"length\":0}]}");
}



TEST_CASE_METHOD(ReplicatorLoopbackTest, "Delta Attachments Push+Pull", "[Push][Pull][Delta][blob]") {
    // Simulate SG which requires old-school "_attachments" property:
    auto serverOpts = Replicator::Options::passive().setProperty("disable_blob_support"_sl, true);

    vector<string> attachments = {"Hey, this is an attachment!", "So is this", ""};
    vector<C4BlobKey> blobKeys;
    {
        TransactionHelper t(db);
        blobKeys = addDocWithAttachments("att1"_sl, attachments, "text/plain");
        _expectedDocumentCount = 1;
    }
    Log("-------- Push Doc To db2 --------");
    runReplicators(Replicator::Options::pushing(kC4OneShot), serverOpts);
    validateCheckpoints(db, db2, "{\"local\":1}");

    Log("-------- Mutate Doc In db2 --------");
    // Simulate modifying an attachment. In order to avoid having to save a new blob to the db,
    // use the same digest as the 2nd blob.
    mutateDoc(db2, "att1"_sl, [](MutableDict rev) {
        auto atts = rev["_attachments"_sl].asDict().asMutable();
        auto blob = atts["blob_/attached/0"_sl].asDict().asMutable();
        blob["digest"_sl] = "sha1-rATs731fnP+PJv2Pm/WXWZsCw48=";
        blob["content_type"_sl] = "image/jpeg";
    });

    Log("-------- Pull From db2 --------");
    _expectedDocumentCount = 1;
<<<<<<< HEAD
    auto before = DBWorker::gNumDeltasApplied.load();
    runReplicators(Replicator::Options::pulling(kC4OneShot), serverOpts);
    CHECK(DBWorker::gNumDeltasApplied - before == 1);
=======
    auto before = IncomingRev::gNumDeltasApplied.load();
    runReplicators(Replicator::Options::pulling(kC4OneShot), serverOpts);
    CHECK(IncomingRev::gNumDeltasApplied - before == 1);
>>>>>>> cfa13251

    c4::ref<C4Document> doc = c4doc_get(db, "att1"_sl, true, nullptr);
    alloc_slice json = c4doc_bodyAsJSON(doc, true, nullptr);
    CHECK(string(json) ==
          "{\"attached\":[{\"@type\":\"blob\",\"content_type\":\"image/jpeg\",\"digest\":\"sha1-rATs731fnP+PJv2Pm/WXWZsCw48=\",\"length\":27},"
          "{\"@type\":\"blob\",\"content_type\":\"text/plain\",\"digest\":\"sha1-rATs731fnP+PJv2Pm/WXWZsCw48=\",\"length\":10},"
          "{\"@type\":\"blob\",\"content_type\":\"text/plain\",\"digest\":\"sha1-2jmj7l5rSw0yVb/vlWAYkK/YBwk=\",\"length\":0}]}");
}<|MERGE_RESOLUTION|>--- conflicted
+++ resolved
@@ -8,7 +8,7 @@
 
 #include "ReplicatorLoopbackTest.hh"
 #include "Worker.hh"
-#include "DBWorker.hh"
+#include "DBAccess.hh"
 #include "Timer.hh"
 #include "Database.hh"
 #include "PrebuiltCopier.hh"
@@ -1370,11 +1370,10 @@
 
     Log("-------- Second Push --------");
     _expectedDocumentCount = (100+6)/7;
-<<<<<<< HEAD
-    auto before = DBWorker::gNumDeltasApplied.load();
+    auto before = DBAccess::gNumDeltasApplied.load();
     runReplicators(Replicator::Options::pushing(kC4OneShot), serverOpts);
     compareDatabases();
-    CHECK(DBWorker::gNumDeltasApplied - before == 15);
+    CHECK(DBAccess::gNumDeltasApplied - before == 15);
 }
 
 
@@ -1402,47 +1401,6 @@
     _expectedDocumentCount = kNumDocs;
     runReplicators(Replicator::Options::pushing(kC4OneShot), serverOpts);
     compareDatabases();
-=======
-    auto before = IncomingRev::gNumDeltasApplied.load();
-    runReplicators(Replicator::Options::pushing(kC4OneShot), serverOpts);
-    compareDatabases();
-    CHECK(IncomingRev::gNumDeltasApplied - before == 15);
-}
-
-
-TEST_CASE_METHOD(ReplicatorLoopbackTest, "Bigger Delta Push+Push", "[Push][Delta]") {
-    static constexpr int kNumDocs = 100, kNumProps = 1000;
-    auto serverOpts = Replicator::Options::passive();
-
-    int expectedDeltas = 0;
-    SECTION("No Deltas") {
-        serverOpts.setNoDeltas();
-    }
-    SECTION("Deltas") {
-        expectedDeltas = kNumDocs;
-    }
-
-    // Push db --> db2:
-    {
-        TransactionHelper t(db);
-        for (int docNo = 0; docNo < kNumDocs; ++docNo) {
-            string docID = format("doc-%03d", docNo);
-            Encoder enc(c4db_createFleeceEncoder(db));
-            enc.beginDict();
-            for (int p = 0; p < kNumProps; ++p) {
-                enc.writeKey(format("field%03d", p));
-                enc.writeInt(arc4random());
-            }
-            enc.endDict();
-            alloc_slice body = enc.finish();
-            createNewRev(db, slice(docID), body);
-        }
-    }
-
-    _expectedDocumentCount = kNumDocs;
-    runReplicators(Replicator::Options::pushing(kC4OneShot), serverOpts);
-    compareDatabases();
->>>>>>> cfa13251
 
     Log("-------- Mutate Docs --------");
     {
@@ -1454,13 +1412,8 @@
                 for (Dict::iterator i(doc); i; ++i) {
                     enc.writeKey(i.key());
                     auto value = i.value().asInt();
-<<<<<<< HEAD
                     if (RandomNumber() % 4 == 0)
                         value = RandomNumber();
-=======
-                    if (arc4random() % 4 == 0)
-                        value = arc4random();
->>>>>>> cfa13251
                     enc.writeInt(value);
                 }
                 enc.endDict();
@@ -1470,20 +1423,10 @@
 
     Log("-------- Second Push --------");
     _expectedDocumentCount = kNumDocs;
-<<<<<<< HEAD
-    auto before = DBWorker::gNumDeltasApplied.load();
+    auto before = DBAccess::gNumDeltasApplied.load();
     runReplicators(Replicator::Options::pushing(kC4OneShot), serverOpts);
     compareDatabases();
-    CHECK(DBWorker::gNumDeltasApplied - before == kNumDocs);
-=======
-    auto before = IncomingRev::gNumDeltasApplied.load();
-    Stopwatch st;
-    runReplicators(Replicator::Options::pushing(kC4OneShot), serverOpts);
-    Log("##### Replication with%s deltas took %.6f sec",
-        (expectedDeltas ? "" : "out"), st.elapsed());
-    compareDatabases();
-    CHECK(IncomingRev::gNumDeltasApplied - before == expectedDeltas);
->>>>>>> cfa13251
+    CHECK(DBAccess::gNumDeltasApplied - before == kNumDocs);
 }
 
 
@@ -1502,17 +1445,10 @@
 
     Log("-------- Pull From db2 --------");
     _expectedDocumentCount = (100+6)/7;
-<<<<<<< HEAD
-    auto before = DBWorker::gNumDeltasApplied.load();
+    auto before = DBAccess::gNumDeltasApplied.load();
     runReplicators(Replicator::Options::pulling(kC4OneShot), serverOpts);
     compareDatabases();
-    CHECK(DBWorker::gNumDeltasApplied - before == 15);
-=======
-    auto before = IncomingRev::gNumDeltasApplied.load();
-    runReplicators(Replicator::Options::pulling(kC4OneShot), serverOpts);
-    compareDatabases();
-    CHECK(IncomingRev::gNumDeltasApplied - before == 15);
->>>>>>> cfa13251
+    CHECK(DBAccess::gNumDeltasApplied - before == 15);
 }
 
 
@@ -1543,15 +1479,9 @@
 
     Log("-------- Push To db2 Again --------");
     _expectedDocumentCount = 1;
-<<<<<<< HEAD
-    auto before = DBWorker::gNumDeltasApplied.load();
+    auto before = DBAccess::gNumDeltasApplied.load();
     runReplicators(Replicator::Options::pushing(kC4OneShot), serverOpts);
-    CHECK(DBWorker::gNumDeltasApplied - before == 1);
-=======
-    auto before = IncomingRev::gNumDeltasApplied.load();
-    runReplicators(Replicator::Options::pushing(kC4OneShot), serverOpts);
-    CHECK(IncomingRev::gNumDeltasApplied - before == 1);
->>>>>>> cfa13251
+    CHECK(DBAccess::gNumDeltasApplied - before == 1);
 
     c4::ref<C4Document> doc2 = c4doc_get(db2, "att1"_sl, true, nullptr);
     alloc_slice json = c4doc_bodyAsJSON(doc2, true, nullptr);
@@ -1593,15 +1523,9 @@
 
     Log("-------- Pull From db2 --------");
     _expectedDocumentCount = 1;
-<<<<<<< HEAD
-    auto before = DBWorker::gNumDeltasApplied.load();
+    auto before = DBAccess::gNumDeltasApplied.load();
     runReplicators(Replicator::Options::pulling(kC4OneShot), serverOpts);
-    CHECK(DBWorker::gNumDeltasApplied - before == 1);
-=======
-    auto before = IncomingRev::gNumDeltasApplied.load();
-    runReplicators(Replicator::Options::pulling(kC4OneShot), serverOpts);
-    CHECK(IncomingRev::gNumDeltasApplied - before == 1);
->>>>>>> cfa13251
+    CHECK(DBAccess::gNumDeltasApplied - before == 1);
 
     c4::ref<C4Document> doc = c4doc_get(db, "att1"_sl, true, nullptr);
     alloc_slice json = c4doc_bodyAsJSON(doc, true, nullptr);
