--- conflicted
+++ resolved
@@ -121,20 +121,14 @@
 
         // Strip out any "_"-prefixed properties like _id, just in case, and also any attachments
         // in _attachments that are redundant with blobs elsewhere in the doc:
-<<<<<<< HEAD
         if (c4doc_hasOldMetaProperties(root) && !_dbWorker->disableBlobSupport()) {
-            fleeceBody = c4doc_encodeStrippingOldMetaProperties(root, nullptr);
+            C4Error err;
+            fleeceBody = c4doc_encodeStrippingOldMetaProperties(root, nullptr, &err);
+            if (!fleeceBody) {
+                warn("Failed to strip legacy attachments: error %d/%d", err.domain, err.code);
+                _error = c4error_make(WebSocketDomain, 500, "invalid legacy attachments"_sl);
+            }
             root = Value::fromData(fleeceBody, kFLTrusted).asDict();
-=======
-        if (c4doc_hasOldMetaProperties(root, nullptr) && !_dbWorker->disableBlobSupport()) {
-            C4Error error;
-            fleeceBody = c4doc_encodeStrippingOldMetaProperties(root, nullptr, &error);
-            if (!fleeceBody) {
-                warn("Failed to strip legacy attachments: error %d/%d", error.domain, error.code);
-                _error = c4error_make(WebSocketDomain, 500, "invalid legacy attachments"_sl);
-            }
-            root = Value::fromTrustedData(fleeceBody).asDict();
->>>>>>> 0267cc39
         }
 
         // Populate the RevToInsert's body:
