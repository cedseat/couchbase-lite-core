--- conflicted
+++ resolved
@@ -37,18 +37,15 @@
         dl
     )
 
-<<<<<<< HEAD
     if(CMAKE_SYSTEM_PROCESSOR MATCHES "^armv[67]")
         target_link_libraries(
             CppTests PRIVATE
             atomic
         )
+    endif()
 
-    if(NOT DISABLE_LTO_BUILD)
-=======
     if(NOT DISABLE_LTO_BUILD AND
        NOT ("${CMAKE_BUILD_TYPE}" STREQUAL "Debug" OR "${CMAKE_BUILD_TYPE}" STREQUAL ""))
->>>>>>> b3eaf1ad
         # When clang enables LTO, it compiles bitcode instead of machine code.  This means
         # that if the final product statically linking in LTO code is not also LTO-enabled
         # the linker will fail because it thinks bitcode is bad machine code.  Furthermore, 
